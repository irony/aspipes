--- conflicted
+++ resolved
@@ -188,11 +188,7 @@
 
 ⸻
 
-<<<<<<< HEAD
 ## 8  Motivation and Design Notes
-=======
-8  Motivation and Design Notes
->>>>>>> 6922578c
 
 Why use Symbol.toPrimitive?
 Because bitwise operators force primitive coercion and can be intercepted per-object, giving a hook for sequencing without syntax modification.
@@ -210,11 +206,8 @@
 
 ⸻
 
-<<<<<<< HEAD
 ## 9  Open Questions
-=======
 9  Open Questions
->>>>>>> 6922578c
 	1.	Could a future ECMAScript grammar support a similar deferred evaluation model natively?
 	2.	What would static analyzers and TypeScript need to infer such pipeline types?
 	3.	Can the |> proposal benefit from runtime experiments like this to clarify ergonomics?
@@ -222,11 +215,7 @@
 
 ⸻
 
-<<<<<<< HEAD
 ## 10  Conclusion
-=======
-10  Conclusion
->>>>>>> 6922578c
 
 asPipes is not a syntax proposal but a runtime prototype — a living example of how far JavaScript can stretch to approximate future language constructs using only what’s already standardized.
 
@@ -237,16 +226,7 @@
 
 ⸻
 
-<<<<<<< HEAD
 ## 11  License
 
 MIT © 2025
-This document is non-normative and intended for exploration and discussion within the JavaScript community.
-=======
-11  License
-
-MIT © 2025
-This document is non-normative and intended for exploration and discussion within the JavaScript community.
-
-Would you like me to make it look like an actual TC39 Stage 0 draft (with “Status”, “Authors”, “Champions”, “References”, etc.) — i.e., in the canonical proposal format used in the tc39/proposals repo?
->>>>>>> 6922578c
+This document is non-normative and intended for exploration and discussion within the JavaScript community.