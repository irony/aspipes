--- conflicted
+++ resolved
@@ -219,79 +219,6 @@
 console.log(await haiku.run())
 ```
 
-<<<<<<< HEAD
-**D. Stream processing with async generators (Functional Reactive Programming)**
-
-The asPipes library includes stream support for working with async generators, enabling functional reactive programming patterns:
-
-```javascript
-import { createAsPipes } from './index.js';
-import { createStreamPipes, eventStream } from './stream.js';
-
-const { pipe, asPipe } = createAsPipes();
-const { map, filter, take, scan } = createStreamPipes(asPipe);
-
-// Process an endless stream of events
-async function* eventGenerator() {
-  let id = 0;
-  while (true) {
-    yield { id: id++, type: id % 3 === 0 ? 'special' : 'normal' };
-  }
-}
-
-// Take first 3 "special" events
-const result = pipe(eventGenerator())
-  | filter(e => e.type === 'special')
-  | map(e => e.id)
-  | take(3);
-
-const stream = await result.run();
-for await (const id of stream) {
-  console.log(id); // 0, 3, 6
-}
-```
-
-**E. Mouse event stream processing**
-
-```javascript
-// Simulate mouse drag tracking
-const events = [
-  { type: 'mousedown', x: 10, y: 10 },
-  { type: 'mousemove', x: 15, y: 15 },
-  { type: 'mousemove', x: 20, y: 20 },
-  { type: 'mouseup', x: 20, y: 20 },
-];
-
-let isDragging = false;
-const trackDrag = e => {
-  if (e.type === 'mousedown') isDragging = true;
-  if (e.type === 'mouseup') isDragging = false;
-  return isDragging && e.type === 'mousemove';
-};
-
-const result = pipe(eventStream(events))
-  | filter(trackDrag)
-  | map(e => ({ x: e.x, y: e.y }));
-
-const stream = await result.run();
-const positions = [];
-for await (const pos of stream) {
-  positions.push(pos); // [{ x: 15, y: 15 }, { x: 20, y: 20 }]
-}
-```
-
-**Stream Functions**
-
-The `stream.js` module provides these generator-based aspipe functions:
-
-- **map(iterable, fn)** - Transform each item in the stream
-- **filter(iterable, predicate)** - Filter items based on a condition
-- **take(iterable, n)** - Take the first n items from a stream
-- **scan(iterable, reducer, initial)** - Accumulate values, yielding intermediate results
-- **reduce(iterable, reducer, initial)** - Reduce stream to a single value
-
-These functions work seamlessly with async generators, enabling reactive patterns like waiting for specific events in an endless stream.
-=======
 **D. Composable pipes (Higher-Order Pipes)**
 
 Pipes can be composed into reusable, named higher-order pipes by wrapping them with `asPipe`. The implementation automatically detects and executes pipeline expressions, enabling clean, direct syntax:
@@ -343,12 +270,83 @@
 - **Composability**: Small pipes (`askBot`, `summarize`) combine into larger ones (`researchAgent`)
 - **Abstraction**: Complex multi-step operations hidden behind simple interfaces
 - **Reusability**: Each composed pipe can be used independently or as part of larger workflows
->>>>>>> 94066c3c
-
-
-⸻
-
-## 8  Semantics
+
+**E. Stream processing with async generators (Functional Reactive Programming)**
+
+The asPipes library includes stream support for working with async generators, enabling functional reactive programming patterns:
+
+```javascript
+import { createAsPipes } from './index.js';
+import { createStreamPipes, eventStream } from './stream.js';
+
+const { pipe, asPipe } = createAsPipes();
+const { map, filter, take, scan } = createStreamPipes(asPipe);
+
+// Process an endless stream of events
+async function* eventGenerator() {
+  let id = 0;
+  while (true) {
+    yield { id: id++, type: id % 3 === 0 ? 'special' : 'normal' };
+  }
+}
+
+// Take first 3 "special" events
+const result = pipe(eventGenerator())
+  | filter(e => e.type === 'special')
+  | map(e => e.id)
+  | take(3);
+
+const stream = await result.run();
+for await (const id of stream) {
+  console.log(id); // 0, 3, 6
+}
+```
+
+**F. Mouse event stream processing**
+
+```javascript
+// Simulate mouse drag tracking
+const events = [
+  { type: 'mousedown', x: 10, y: 10 },
+  { type: 'mousemove', x: 15, y: 15 },
+  { type: 'mousemove', x: 20, y: 20 },
+  { type: 'mouseup', x: 20, y: 20 },
+];
+
+let isDragging = false;
+const trackDrag = e => {
+  if (e.type === 'mousedown') isDragging = true;
+  if (e.type === 'mouseup') isDragging = false;
+  return isDragging && e.type === 'mousemove';
+};
+
+const result = pipe(eventStream(events))
+  | filter(trackDrag)
+  | map(e => ({ x: e.x, y: e.y }));
+
+const stream = await result.run();
+const positions = [];
+for await (const pos of stream) {
+  positions.push(pos); // [{ x: 15, y: 15 }, { x: 20, y: 20 }]
+}
+```
+
+**Stream Functions**
+
+The `stream.js` module provides these generator-based aspipe functions:
+
+- **map(iterable, fn)** - Transform each item in the stream
+- **filter(iterable, predicate)** - Filter items based on a condition
+- **take(iterable, n)** - Take the first n items from a stream
+- **scan(iterable, reducer, initial)** - Accumulate values, yielding intermediate results
+- **reduce(iterable, reducer, initial)** - Reduce stream to a single value
+
+These functions work seamlessly with async generators, enabling reactive patterns like waiting for specific events in an endless stream.
+
+
+⸻
+
+## 7  Semantics
 
 Each pipe() call creates a private evaluation context { v, steps[] }.
 Every pipeable function registers a transformation when coerced by |.
@@ -363,7 +361,7 @@
 
 ⸻
 
-## 9  Motivation and Design Notes
+## 8  Motivation and Design Notes
 
 Why use Symbol.toPrimitive?
 Because bitwise operators force primitive coercion and can be intercepted per-object, giving a hook for sequencing without syntax modification.
@@ -382,7 +380,7 @@
 
 ⸻
 
-## 10  Open Questions
+## 9  Open Questions
 
 1. Could a future ECMAScript grammar support a similar deferred evaluation model natively?
 2. What would static analyzers and TypeScript need to infer such pipeline types?
@@ -391,7 +389,7 @@
 
 ⸻
 
-## 11  Conclusion
+## 10  Conclusion
 
 asPipes is not a syntax proposal but a runtime prototype — a living example of how far JavaScript can stretch to approximate future language constructs using only what’s already standardized.
 
@@ -403,7 +401,7 @@
 
 ⸻
 
-## 12  License
+## 11  License
 
 MIT © 2025
 This document is non-normative and intended for exploration and discussion within the JavaScript community.